--- conflicted
+++ resolved
@@ -4,17 +4,11 @@
 from helpers.utils import flatten_lst
 import matplotlib.pyplot as plt  # type: ignore[import]
 import matplotlib.dates as mdates  # type: ignore[import]
-<<<<<<< HEAD
 from matplotlib.pyplot import axis   # type: ignore[import]
 import matplotlib.ticker as mtick   # type: ignore[import]
 from matplotlib.collections import PatchCollection    # type: ignore[import]
-from pandas import DataFrame as PandasDataFrame  # type: ignore[import]
-from pyspark.sql import DataFrame as SparkDataFrame  # type: ignore[import]
-=======
-from matplotlib.pyplot import axis
 from pandas import DataFrame as PandasDataFrame
 from pyspark.sql import DataFrame as SparkDataFrame
->>>>>>> dd3ccac3
 import seaborn as sns  # type: ignore[import]
 from typing import List
 
