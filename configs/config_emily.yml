--- conflicted
+++ resolved
@@ -88,8 +88,7 @@
 params:
   home_location:
     filter_hours: null
-<<<<<<< HEAD
-=======
+
   automl:
     time_left: 3600
     n_jobs: 56
@@ -123,5 +122,4 @@
     'model__min_data_in_leaf': [ 10, 20, 50 ]
     'model__num_leaves': [ 5, 10, 20 ]
     'model__learning_rate': [ 0.05, 0.075, 0.1 ]
-    'model__n_estimators': [ 50, 100, 200 ]
->>>>>>> 28280321
+    'model__n_estimators': [ 50, 100, 200 ]