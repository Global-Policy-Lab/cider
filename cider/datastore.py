from abc import ABC, abstractmethod
from box import Box
from geopandas import GeoDataFrame  # type: ignore[import]
from enum import Enum
import inspect
from helpers.io_utils import load_antennas, load_shapefile, load_cdr, load_mobilemoney, load_mobiledata, load_recharges
from helpers.opt_utils import generate_user_consent_list
from helpers.utils import get_project_root, get_spark_session, filter_dates_dataframe, make_dir, save_df
import numpy as np
import os
import pandas as pd
from pandas import DataFrame as PandasDataFrame, Series
from pyspark.sql import DataFrame as SparkDataFrame
import pyspark.sql.functions as F
from pyspark.sql.functions import col, count, countDistinct, lit
from typing import Callable, Dict, List, Mapping, Optional, Set, Union
import yaml


class DataType(Enum):
    CDR = 0
    ANTENNAS = 1
    RECHARGES = 2
    MOBILEDATA = 3
    MOBILEMONEY = 4
    SHAPEFILES = 5
    HOME_GROUND_TRUTH = 6
    POVERTY_SCORES = 7
    FEATURES = 8
    LABELS = 9
    TARGETING = 10
    FAIRNESS = 11
    RWI = 12
    SURVEY_DATA = 13


class InitializerInterface(ABC):
    @abstractmethod
    def load_data(self, data_type_map: Dict[DataType, Optional[Union[SparkDataFrame, PandasDataFrame]]]) -> None:
        pass


class DataStore(InitializerInterface):
    def __init__(self, cfg_dir: str, spark: bool = True):
        # Read config file and store paths
        with open(cfg_dir, "r") as ymlfile:
            cfg = Box(yaml.load(ymlfile, Loader=yaml.FullLoader))
        self.cfg = cfg
        # TODO: Paths should be relative to project root, not to where the command was run (which is the result of "./" notation). See code below
        # TODO: Datastore member variables should still have path in their names. At first I thought "outputs" was an object that held an output dataframe
        # TODO: If the user does not specify a project root then we should use the helper funciton (see below)
        if "root" in cfg.path:
            self.root = cfg.path.root
        else:
            self.root = get_project_root()
        
        if "file:" in self.cfg.path.data or "hdfs:" in self.cfg.path.data:
            self.data = self.cfg.path.data
        else:
            self.data = os.path.abspath(self.cfg.path.data)
        
        self.spark_data = 'file:///' + self.data
        
        outputs = cfg.path.outputs
        self.outputs = outputs
        self.spark_outputs = 'file:///' + os.path.abspath(self.outputs)
        file_names = cfg.path.file_names
        self.file_names = file_names

        # Create directories
        make_dir(self.outputs + '/datasets/')

        # Parameters
        self.filter_hours = self.cfg.params.home_location.filter_hours
        self.geo = self.cfg.col_names.geo

        # Spark setup
        # TODO(lucio): Initialize spark separately ....
        self.spark = None
        if spark:
            spark_session = get_spark_session(cfg)
            self.spark = spark_session

        # Possible datasets to opt in/out of
        self.datasets = ['cdr', 'cdr_bandicoot', 'recharges', 'mobiledata', 'mobilemoney', 'features']
        # featurizer/home location datasets
        self.cdr: SparkDataFrame
        self.cdr_bandicoot: Optional[SparkDataFrame]
        self.recharges: SparkDataFrame
        self.mobiledata: SparkDataFrame
        self.mobilemoney: SparkDataFrame
        self.antennas: SparkDataFrame
        self.shapefiles: Union[Dict[str, GeoDataFrame]] = {}
        self.home_ground_truth: PandasDataFrame
        self.poverty_scores: PandasDataFrame
        # ml datasets
        self.features: SparkDataFrame
        self.labels: SparkDataFrame
        self.merged: PandasDataFrame
        self.x: PandasDataFrame
        self.y: Series
        self.weights: Series
        # targeting & fairness
        self.targeting: PandasDataFrame
        self.fairness: PandasDataFrame
        # wealth/income maps
        self.rwi: PandasDataFrame
        # survey
        self.survey_data: PandasDataFrame

        # Define mapping between data types and loading methods
        self.data_type_to_fn_map: Dict[DataType, Callable] = {DataType.CDR: self._load_cdr,
                                                              DataType.ANTENNAS: self._load_antennas,
                                                              DataType.RECHARGES: self._load_recharges,
                                                              DataType.MOBILEDATA: self._load_mobiledata,
                                                              DataType.MOBILEMONEY: self._load_mobilemoney,
                                                              DataType.SHAPEFILES: self._load_shapefiles,
                                                              DataType.HOME_GROUND_TRUTH: self._load_home_ground_truth,
                                                              DataType.POVERTY_SCORES: self._load_poverty_scores,
                                                              DataType.FEATURES: self._load_features,
                                                              DataType.LABELS: self._load_labels,
                                                              DataType.TARGETING: self._load_targeting,
                                                              DataType.FAIRNESS: self._load_fairness,
                                                              DataType.RWI: self._load_wealth_map,
                                                              DataType.SURVEY_DATA: self._load_survey}

    def _load_cdr(self, dataframe: Optional[Union[SparkDataFrame, PandasDataFrame]] = None) -> None:
        """
        Load cdr data: use file path specified in config as default, or spark/pandas df

        Args:
            dataframe: spark/pandas df to assign if available
        """
        fpath = os.path.join(self.data, self.file_names.cdr) if self.file_names.cdr is not None else None
        if fpath or dataframe is not None:
            print('Loading CDR...')
            cdr = load_cdr(self.cfg, fpath, df=dataframe)
            self.cdr = cdr

    def _load_antennas(self, dataframe: Optional[Union[SparkDataFrame, PandasDataFrame]] = None) -> None:
        """
        Load antennas data: use file path specified in config as default, or spark/pandas df

        Args:
            dataframe: spark/pandas df to assign if available
        """
        fpath = os.path.join(self.data, self.file_names.antennas) if self.file_names.antennas is not None else None
        if fpath or dataframe is not None:
            print('Loading antennas...')
            self.antennas = load_antennas(self.cfg, fpath, df=dataframe)

    def _load_recharges(self, dataframe: Optional[Union[SparkDataFrame, PandasDataFrame]] = None) -> None:
        """
        Load recharges data: use file path specified in config as default, or spark/pandas df

        Args:
            dataframe: spark/pandas df to assign if available
        """
        fpath = os.path.join(self.data, self.file_names.recharges) if self.file_names.recharges is not None else None
        if fpath or dataframe is not None:
            print('Loading recharges...')
            self.recharges = load_recharges(self.cfg, fpath, df=dataframe)
            print("SUCCESS!")

    def _load_mobiledata(self, dataframe: Optional[Union[SparkDataFrame, PandasDataFrame]] = None) -> None:
        """
        Load mobile data: use file path specified in config as default, or spark/pandas df

        Args:
            dataframe: spark/pandas df to assign if available
        """
        fpath = os.path.join(self.data, self.file_names.mobiledata) if self.file_names.mobiledata is not None else None
        if fpath or dataframe is not None:
            print('Loading mobile data...')
            self.mobiledata = load_mobiledata(self.cfg, fpath, df=dataframe)

    def _load_mobilemoney(self, dataframe: Optional[Union[SparkDataFrame, PandasDataFrame]] = None) -> None:
        """
        Load mobile money data: use file path specified in config as default, or spark/pandas df

        Args:
            dataframe: spark/pandas df to assign if available
        """
        fpath = os.path.join(self.data,
                             self.file_names.mobilemoney) if self.file_names.mobilemoney is not None else None
        if fpath or dataframe is not None:
            print('Loading mobile data...')
            self.mobilemoney = load_mobilemoney(self.cfg, fpath, df=dataframe)

    def _load_shapefiles(self) -> None:
        """
        Iterate through shapefiles specified in config and load them in self.shapefiles dictionary
        """
        # Load shapefiles
        shapefiles = self.file_names.shapefiles
        for shapefile_fname in shapefiles.keys():
            self.shapefiles[shapefile_fname] = load_shapefile(self.data + shapefiles[shapefile_fname])

    def _load_home_ground_truth(self) -> None:
        """
        Load ground truth data for home locations
        """
        if self.file_names.home_ground_truth is not None:
            self.home_ground_truth = pd.read_csv(os.path.join(self.data, self.file_names.home_ground_truth))
        else:
            print('No ground truth data for home locations has been specified.')

    def _load_poverty_scores(self) -> None:
        """
        Load poverty scores (e.g. those produced by the ML module)
        """
        if self.file_names.poverty_scores is not None:
            self.poverty_scores = pd.read_csv(os.path.join(self.data, self.file_names.poverty_scores))
        else:
            self.poverty_scores = pd.DataFrame()

    def _load_features(self) -> None:
        """
        Load phone usage features to be used for training ML model and subsequent poverty prediction
        """
<<<<<<< HEAD
        print(f'FEATURES: {self.cfg.path.features}')
        self.spark_features = "file:///" + os.path.abspath(self.cfg.path.features)
        self.features = self.spark.read.csv(self.spark_features, header=True)
=======
        feat_path = self.cfg.path.features if '/' in self.cfg.path.features else \
            os.path.join(self.data, self.cfg.path.features)
        self.features = self.spark.read.csv(feat_path, header=True)
>>>>>>> d8d81926
        if 'name' not in self.features.columns:
            raise ValueError('Features dataframe must include name column')

    def _load_labels(self) -> None:
        """
        Load labels to train ML model on
        """
<<<<<<< HEAD
        self.labels = self.spark.read.csv(self.spark_data + self.file_names.labels, header=True)
=======
        self.labels = self.spark.read.csv(os.path.join(self.data, self.file_names.labels), header=True)
>>>>>>> d8d81926
        if 'name' not in self.labels.columns:
            raise ValueError('Labels dataframe must include name column')
        if 'label' not in self.labels.columns:
            raise ValueError('Labels dataframe must include label column')
        if 'weight' not in self.labels.columns:
            self.labels = self.labels.withColumn('weight', lit(1))
        self.labels = self.labels.select(['name', 'label', 'weight'])

    def _load_targeting(self) -> None:
        """
        Load targeting data.
        """
        self.targeting = pd.read_csv(os.path.join(self.data, self.file_names.targeting))
        self.targeting['random'] = np.random.rand(len(self.targeting))

        # TODO: use decorator
        # Unweighted data
        self.unweighted_targeting = self.targeting.copy()
        self.unweighted_targeting['weight'] = 1

        # Weighted data
        self.weighted_targeting = self.targeting.copy()
        if 'weight' not in self.weighted_targeting.columns:
            self.weighted_targeting['weight'] = 1
        else:
            self.weighted_targeting['weight'] = (self.weighted_targeting['weight'] /
                                                 self.weighted_targeting['weight'].min())
        self.weighted_targeting = pd.DataFrame(np.repeat(self.weighted_targeting.values,
                                                         self.weighted_targeting['weight'],
                                                         axis=0),
                                               columns=self.weighted_targeting.columns) \
            .astype(self.unweighted_targeting.dtypes)

    def _load_fairness(self) -> None:
        """
        Load fairness data.
        """
        self.fairness = pd.read_csv(os.path.join(self.data, self.file_names.fairness))
        self.fairness['random'] = np.random.rand(len(self.fairness))

        # TODO: use decorator
        # Unweighted data
        self.unweighted_fairness = self.fairness.copy()
        self.unweighted_fairness['weight'] = 1

        # Weighted data
        self.weighted_fairness = self.fairness.copy()
        if 'weight' not in self.weighted_fairness.columns:
            self.weighted_fairness['weight'] = 1
        else:
            self.weighted_fairness['weight'] = (self.weighted_fairness['weight'] /
                                                self.weighted_fairness['weight'].min())
        self.weighted_fairness = pd.DataFrame(np.repeat(self.weighted_fairness.values,
                                                        self.weighted_fairness['weight'],
                                                        axis=0),
                                              columns=self.weighted_fairness.columns) \
            .astype(self.unweighted_fairness.dtypes)

    def _load_wealth_map(self) -> None:
        # Load wealth/income map
        if self.file_names.rwi:
            self.rwi = pd.read_csv(os.path.join(self.data, self.file_names.rwi), dtype={'quadkey': str})
        else:
            raise ValueError("Missing path to wealth map in config file.")

    def _load_survey(self, dataframe: Optional[PandasDataFrame] = None) -> None:
        # Load survey data from disk if dataframe not available
        if dataframe is not None:
            self.survey_data = dataframe
        elif self.file_names.survey is not None:
            self.survey_data = pd.read_csv(os.path.join(self.data, self.file_names.survey))
        else:
            raise ValueError("Missing path to survey data in config file.")
        # Add weights column if missing
        if 'weight' not in self.survey_data.columns:
            self.survey_data['weight'] = 1

    def merge(self) -> None:
        """
        Merge features and labels, split into x and y dataframes
        """
        if getattr(self, 'features', None) is None or getattr(self, 'labels', None) is None:
            raise ValueError("Features and/or labels have not been loaded!")
        print('Number of observations with features: %i (%i unique)' %
              (self.features.count(), self.features.select('name').distinct().count()))
        print('Number of observations with labels: %i (%i unique)' %
              (self.labels.count(), self.labels.select('name').distinct().count()))

        merged = self.labels.join(self.features, on='name', how='inner')
        print('Number of matched observations: %i (%i unique)' %
              (merged.count(), merged.select('name').distinct().count()))

        save_df(merged, self.outputs + '/merged.csv')
        self.merged = pd.read_csv(self.outputs + '/merged.csv')
        self.x = self.merged.drop(['name', 'label', 'weight'], axis=1)
        self.y = self.merged['label']
        # Make the smallest weight 1
        self.weights = self.merged['weight'] / self.merged['weight'].min()

    def load_data(self, data_type_map: Mapping[DataType, Optional[Union[SparkDataFrame, PandasDataFrame]]]) -> None:
        """
        Load all datasets defined by data_type_map; raise an error if any of them failed to load

        Args:
            data_type_map: mapping between DataType(s) and dataframes, if provided. If None look at config file
        """
        # Iterate through provided dtypes and load respective datasets
        for key, value in data_type_map.items():
            fn = self.data_type_to_fn_map[key]
            if 'dataframe' in inspect.getfullargspec(fn).args:
                fn(dataframe=value)
            else:
                fn()

        # Check if any datasets failed to load, raise an error if true
        failed_load = []
        for key in data_type_map:
            dataset = key.name.lower()
            if getattr(self, dataset) is None:
                failed_load.append(dataset)
        if failed_load:
            raise ValueError(f"The following datasets failed to load: {', '.join(failed_load)}")

    def filter_dates(self, start_date: str, end_date: str) -> None:
        """
        Filter data outside [start_date, end_date] (inclusive) in all available datasets

        Args:
            start_date: e.g. '2020-01-01'
            end_date: e.g. '2020-01-10'
        """
        for dataset_name in self.datasets:
            dataset = getattr(self, dataset_name, None)
            if dataset is not None:
                setattr(self, dataset_name, filter_dates_dataframe(dataset, start_date, end_date))

    def deduplicate(self) -> None:
        """
        Remove duplicate rows from alla available datasets
        """
        for dataset_name in self.datasets:
            dataset = getattr(self, dataset_name, None)
            if dataset is not None:
                setattr(self, dataset_name, dataset.distinct())

    # TODO: adapt for OptDataStore
    def remove_spammers(self, spammer_threshold: float = 100) -> List[str]:
        # Raise exception if no CDR, since spammers are calculated only on the basis of call and text
        if getattr(self, 'cdr', None) is None:
            raise ValueError('CDR must be loaded to identify and remove spammers.')

        # Get average number of calls and SMS per day
        grouped = (self.cdr
                   .groupby('caller_id', 'txn_type')
                   .agg(count(lit(0)).alias('n_transactions'),
                        countDistinct(col('day')).alias('active_days'))
                   .withColumn('count', col('n_transactions') / col('active_days')))

        # Get list of spammers
        self.spammers = grouped.where(col('count') > spammer_threshold).select('caller_id').distinct().rdd.map(
            lambda r: r[0]).collect()
        pd.DataFrame(self.spammers).to_csv(self.outputs + 'datasets/spammers.csv', index=False)
        print('Number of spammers identified: %i' % len(self.spammers))

        # Remove transactions (incoming or outgoing) associated with spammers from all dataframes
        self.cdr = self.cdr.where(~col('caller_id').isin(self.spammers))
        self.cdr = self.cdr.where(~col('recipient_id').isin(self.spammers))
        if getattr(self, 'recharges', None) is not None:
            self.recharges = self.recharges.where(~col('caller_id').isin(self.spammers))
        if getattr(self, 'mobiledata', None) is not None:
            self.mobiledata = self.mobiledata.where(~col('caller_id').isin(self.spammers))
        if getattr(self, 'mobilemoney', None) is not None:
            self.mobilemoney = self.mobilemoney.where(~col('caller_id').isin(self.spammers))
            self.mobilemoney = self.mobilemoney.where(~col('recipient_id').isin(self.spammers))

        return self.spammers

    def filter_outlier_days(self, num_sds: float = 2) -> List:
        # Raise exception if no CDR, since spammers are calculated only on the basis of call and text
        if getattr(self, 'cdr', None) is None:
            raise ValueError('CDR must be loaded to identify and remove outlier days.')

        # If haven't already obtained timeseries of subscribers by day (e.g. in diagnostic plots), calculate it
        if not os.path.isfile(self.outputs + 'datasets/CDR_transactionsbyday.csv'):
            save_df(self.cdr.groupby(['txn_type', 'day']).count(), self.outputs + 'datasets/CDR_transactionsbyday.csv')

        # Read in timeseries of subscribers by day
        timeseries = pd.read_csv(self.outputs + 'datasets/CDR_transactionsbyday.csv')

        # Calculate timeseries of all transaction (voice + SMS together)
        timeseries = timeseries.groupby('day', as_index=False).agg('sum')

        # Calculate top and bottom acceptable values
        bottomrange = timeseries['count'].mean() - num_sds * timeseries['count'].std()
        toprange = timeseries['count'].mean() + num_sds * timeseries['count'].std()

        # Obtain list of outlier days
        outliers = timeseries[(timeseries['count'] < bottomrange) | (timeseries['count'] > toprange)]
        outliers.to_csv(self.outputs + 'datasets/outlier_days.csv', index=False)
        outliers = list(outliers['day'])
        if outliers and isinstance(outliers[0], str):
            outliers = [outlier.split('T')[0] for outlier in outliers]
            print('Outliers removed: ' + ', '.join(outliers))
        else:
            outliers = [outlier.strftime("%Y-%m-%d") for outlier in outliers]
            print('Outliers removed: ' + ', '.join(outliers))

        # Remove outlier days from all datasets
        for df_name in ['cdr', 'recharges', 'mobiledata', 'mobilemoney']:
            for outlier in outliers:
                outlier = pd.to_datetime(outlier)
                if getattr(self, df_name, None) is not None:
                    setattr(self, df_name, getattr(self, df_name)
                            .where((col('timestamp') < outlier) |
                                   (col('timestamp') >= outlier + pd.Timedelta(value=1, unit='days'))))

        return outliers

    def remove_survey_outliers(self, cols: List[str], num_sds: float = 2., dry_run: bool = False) -> Set[str]:
        """
        Removes observations with outliers in the columns listed in 'cols' from the survey data.

        Args:
            cols: Columns used to identify outliers.
            num_sds: Number of standard deviations used to identify outliers.
            dry_run: If True, only prints the number of outliers without removing them.
        """
        # Raise exception if survey data has not been loaded
        if getattr(self, 'survey_data', None) is None:
            raise ValueError('Survey data must be loaded to identify and remove outliers.')

        # Raise an exception if the columns are not continuous or not in the survey data
        if not all(col in self.cfg.col_types.survey.continuous for col in cols):
            raise TypeError('The columns used to identify for outliers should be continuous.')
        elif not all(col in self.survey_data.columns for col in cols):
            raise ValueError('The columns provided are not in the survey data.')

        data = self.survey_data.set_index('unique_id')[cols]

        # Calculate top and bottom acceptable values
        bottomrange = data.mean() - num_sds * data.std()
        toprange = data.mean() + num_sds * data.std()

        outliers: Set[str] = set()
        for i, (col, bottom) in enumerate(bottomrange.iteritems()):
            outliers.update(list(data[(data[col] < bottom) | (data[col] > toprange[i])].index.values))

        if dry_run:
            print(f"There are {len(outliers)} outliers that could be removed.")
        else:
            self.survey_data = self.survey_data[~self.survey_data['unique_id'].isin(outliers)]
            print(f"Removed {len(outliers)} outliers!")

        return outliers


class OptDataStore(DataStore):
    def __init__(self, cfg_dir: str):
        super(OptDataStore, self).__init__(cfg_dir)
        self._user_consent: SparkDataFrame

    @property
    def user_consent(self) -> SparkDataFrame:
        return self._user_consent

    @user_consent.setter
    def user_consent(self, val: SparkDataFrame) -> None:
        """
        Whenever the user consent table is updated, also update all datasets in the datastore to include only users that
        have given their consent

        Args:
            val: new user consent table as spark df
        """
        self._user_consent = val
        # Get name of user id column
        user_col_name = val.columns[0] if val is not None else None
        # Iterate through all private datasets, update the corresponding visible datasets
        for dataset_name in self.datasets:
            dataset = getattr(self, '_' + dataset_name, None)
            if dataset is not None and val is not None:
                setattr(self, dataset_name, dataset.join(val.where(col('include') == True).select(user_col_name),
                                                         on=user_col_name, how='inner'))

    def initialize_user_consent_table(self, read_from_file: bool = False) -> None:
        """
        Create table of all user ids present in the datasets, and whether they should be included in the analysis or not
        This is defined by the opt_in_default parameter specified in the config file
        """
        # Create internal use datasets which do not get updated based on the consent table
        for dataset_name in self.datasets:
            if getattr(self, dataset_name, None) is not None:
                setattr(self, '_' + dataset_name, getattr(self, dataset_name))
        # Get all available datasets and create consent table
        data = []
        for dataset_name in self.datasets:
            if getattr(self, '_' + dataset_name, None) is not None:
                data.append(getattr(self, '_' + dataset_name))
        if 'subscriber_id' in data[0].columns:  # home location
            user_col_name = 'subscriber_id'
        elif 'caller_id' in data[0].columns:  # featurizer
            user_col_name = 'caller_id'
        else:  # ml
            user_col_name = 'name'
        self.user_consent = generate_user_consent_list(data, user_id_col=user_col_name,
                                                       opt_in=self.cfg.params.opt_in_default)

        # Check if a user consent file has been provided, and if so set consent flags appropriately
        if read_from_file and self.file_names.user_consent is not None:
            user_consent_df = pd.read_csv(self.data + self.file_names.user_consent)
            if 'user_id' not in user_consent_df.columns:
                raise ValueError("The user consent table should have a 'user_id' column")
            # If there's just a user id column, set those user ids' consent to the opposite of opt_in_default
            if len(user_consent_df.columns) == 1:
                user_ids = list(user_consent_df['user_id'])
                if self.cfg.params.opt_in_default:
                    self.opt_out(user_ids=user_ids)
                else:
                    self.opt_in(user_ids=user_ids)
            elif len(user_consent_df.columns) == 2:
                if 'include' not in user_consent_df.columns or user_consent_df['include'].dtype != bool:
                    raise ValueError("The consent column should be called 'include' and have True/False values")
                user_ids_in = list(user_consent_df[user_consent_df['include'] == True]['user_id'])
                user_ids_out = list(user_consent_df[user_consent_df['include'] == False]['user_id'])
                self.opt_in(user_ids=user_ids_in)
                self.opt_out(user_ids=user_ids_out)
            else:
                raise ValueError("The user consent table should have at most two columns, one for the user id and "
                                 "another for the consent flag")

    def opt_in(self, user_ids: List[str]) -> None:
        """
        Update the user consent table based on list of user ids that have opted in

        Args:
            user_ids: list of user ids to flag as opted in, i.e. include = True
        """
        user_col_name = self.user_consent.columns[0]
        self.user_consent = (self.user_consent
                             .withColumn('include', F.when(col(user_col_name).isin(user_ids), True)
                                         .otherwise(col('include'))))

    def opt_out(self, user_ids: List[str]) -> None:
        """
        Update the user consent table based on list of user ids that have opted out

        Args:
            user_ids: list of user ids to flag as opted out, i.e. include = False
        """
        user_col_name = self.user_consent.columns[0]
        self.user_consent = (self.user_consent
                             .withColumn('include', F.when(col(user_col_name).isin(user_ids), False)
                                         .otherwise(col('include'))))<|MERGE_RESOLUTION|>--- conflicted
+++ resolved
@@ -12,7 +12,7 @@
 from pandas import DataFrame as PandasDataFrame, Series
 from pyspark.sql import DataFrame as SparkDataFrame
 import pyspark.sql.functions as F
-from pyspark.sql.functions import col, count, countDistinct, lit
+from pyspark.sql.functions import col, count, countDistinct, lits
 from typing import Callable, Dict, List, Mapping, Optional, Set, Union
 import yaml
 
@@ -59,6 +59,7 @@
         else:
             self.data = os.path.abspath(self.cfg.path.data)
         
+        # TODO: Compatibility for both hdfs and local filesystems
         self.spark_data = 'file:///' + self.data
         
         outputs = cfg.path.outputs
@@ -90,7 +91,8 @@
         self.mobiledata: SparkDataFrame
         self.mobilemoney: SparkDataFrame
         self.antennas: SparkDataFrame
-        self.shapefiles: Union[Dict[str, GeoDataFrame]] = {}
+        # TODO: was this supoposed to be a TypedDict?
+        # self.shapefiles: Union[Dict[str, GeoDataFrame]] = {}
         self.home_ground_truth: PandasDataFrame
         self.poverty_scores: PandasDataFrame
         # ml datasets
@@ -218,15 +220,9 @@
         """
         Load phone usage features to be used for training ML model and subsequent poverty prediction
         """
-<<<<<<< HEAD
-        print(f'FEATURES: {self.cfg.path.features}')
-        self.spark_features = "file:///" + os.path.abspath(self.cfg.path.features)
-        self.features = self.spark.read.csv(self.spark_features, header=True)
-=======
         feat_path = self.cfg.path.features if '/' in self.cfg.path.features else \
             os.path.join(self.data, self.cfg.path.features)
         self.features = self.spark.read.csv(feat_path, header=True)
->>>>>>> d8d81926
         if 'name' not in self.features.columns:
             raise ValueError('Features dataframe must include name column')
 
@@ -234,11 +230,9 @@
         """
         Load labels to train ML model on
         """
-<<<<<<< HEAD
-        self.labels = self.spark.read.csv(self.spark_data + self.file_names.labels, header=True)
-=======
+        # The top version inserts 'file:///' into the filesystem.
+        # self.labels = self.spark.read.csv(self.spark_data + self.file_names.labels, header=True)
         self.labels = self.spark.read.csv(os.path.join(self.data, self.file_names.labels), header=True)
->>>>>>> d8d81926
         if 'name' not in self.labels.columns:
             raise ValueError('Labels dataframe must include name column')
         if 'label' not in self.labels.columns:
